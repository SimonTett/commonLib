--- conflicted
+++ resolved
@@ -6,9 +6,6 @@
 scipy
 pandas
 numexpr
-<<<<<<< HEAD
-cftime
-=======
 ipython
 cftime
 nc_time_axis
@@ -18,4 +15,3 @@
 cartopy
 # and for testing if dask and r work -- they don't :-
 dask[distributed]
->>>>>>> 4e9250d0
